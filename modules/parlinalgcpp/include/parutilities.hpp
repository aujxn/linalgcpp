/*! @file */

#ifndef PARUTILITIES_HPP__
#define PARUTILITIES_HPP__

#include "seq_mv.h"

#include "coomatrix.hpp"
#include "parmatrix.hpp"
#include "parvector.hpp"

namespace linalgcpp
{

/// Call output only on processor 0
<<<<<<< HEAD
#define ParPrint(myid, output) if (myid == 0) output

=======
#define ParPrint(myid, output) if (myid == 0) { output; }
>>>>>>> 793b37ae

class ParMatrix;

/// Split a square matrix between processes
ParMatrix ParSplit(MPI_Comm comm, const linalgcpp::SparseMatrix<double>& A_global, const std::vector<int>& proc_part);

/// Generate offsets given local sizes
std::vector<HYPRE_Int> GenerateOffsets(MPI_Comm comm, int local_size);

/// Generate multiple offsets given local sizes
std::vector<std::vector<HYPRE_Int>> GenerateOffsets(MPI_Comm comm, const std::vector<int>& local_sizes);

/// Sort a column map and permute the corresponding coo matrix
void SortColumnMap(std::vector<HYPRE_Int>& col_map, linalgcpp::CooMatrix<double>& coo_offd);

/// Compute C = A * B
ParMatrix Mult(const ParMatrix& lhs, const ParMatrix& rhs);

/// Compute C = A^T
ParMatrix Transpose(const ParMatrix& mat);

/// Compute C = R^T * A * P
ParMatrix RAP(const ParMatrix& R, const ParMatrix& A, const ParMatrix& P);

/// Compute C = P^T * A * P
ParMatrix RAP(const ParMatrix& A, const ParMatrix& P);

/// Compute C = A + B
/** @note Row starts must match between A and B */
ParMatrix ParAdd(const ParMatrix& A, const ParMatrix& B);

/// Compute C = (alpha * A) + (beta * B)
/** @note Row starts must match between A and B */
ParMatrix ParAdd(double alpha, const ParMatrix& A, double beta, const ParMatrix& B);

/// Compute C = (alpha * A) + (beta * B)
/** @note Row starts must match between A and B */
/** @note Uses array of size global columns as workspace,
    reuse this array if multiple additions. */
/** @note This may be made more efficient, goes through
    CooMatrix instead of building in place */
ParMatrix ParAdd(double alpha, const ParMatrix& A, double beta, const ParMatrix& B,
                 std::vector<int>& marker);

/// Compute C = A - B
/** @note Row starts must match between A and B */
ParMatrix ParSub(const ParMatrix& A, const ParMatrix& B);

/// Compute C = (alpha * A) - (beta * B)
/** @note Row starts must match between A and B */
/** @note Uses array of size global columns as workspace,
    reuse this array if multiple additions. */
ParMatrix ParSub(double alpha, const ParMatrix& A, double beta, const ParMatrix& B);

/// Compute C = (alpha * A) - (beta * B)
/** @note Row starts must match between A and B */
ParMatrix ParSub(double alpha, const ParMatrix& A, double beta, const ParMatrix& B, std::vector<int>& marker);

/** @brief Handles mpi initialization and finalization */
struct MpiSession
{
    /** @brief Constructor

        @param argc argc from command line
        @param argv argv from command line
        @param comm MPI Communicator to use
    */
    MpiSession(int argc, char** argv, MPI_Comm comm_in = MPI_COMM_WORLD)
        : comm(comm_in)
    {
        MPI_Init(&argc, &argv);
        MPI_Comm_size(comm, &num_procs);
        MPI_Comm_rank(comm, &myid);
    }

    /** @brief Destructor */
    ~MpiSession() { MPI_Finalize(); }

    MPI_Comm comm;
    int num_procs;
    int myid;
};

} // namespace linalgcpp
#endif // PARUTILITIES_HPP__<|MERGE_RESOLUTION|>--- conflicted
+++ resolved
@@ -13,12 +13,7 @@
 {
 
 /// Call output only on processor 0
-<<<<<<< HEAD
-#define ParPrint(myid, output) if (myid == 0) output
-
-=======
 #define ParPrint(myid, output) if (myid == 0) { output; }
->>>>>>> 793b37ae
 
 class ParMatrix;
 
