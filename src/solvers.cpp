#include "solvers.hpp"

namespace linalgcpp
{

Solver::Solver()
    : A_(nullptr), max_iter_(0), verbose_(false),
      rel_tol_(0.0), abs_tol_(0.0), Dot_(nullptr),
      num_iter_(0)
{
}

Solver::Solver(const Operator& A, int max_iter, double rel_tol,
               double abs_tol, bool verbose,
               double (*Dot)(const VectorView<double>&, const VectorView<double>&))
    : Operator(A), A_(&A), max_iter_(max_iter), verbose_(verbose),
      rel_tol_(rel_tol), abs_tol_(abs_tol), Dot_(Dot),
      num_iter_(0)
{
    assert(A_);
    assert(Dot_);
    assert(max_iter_ >= 0);
    assert(A_->Rows() == A_->Cols());
}

Solver::Solver(const Solver& other) noexcept
    : Operator(other), A_(other.A_), max_iter_(other.max_iter_),
      verbose_(other.verbose_), rel_tol_(other.rel_tol_),
      abs_tol_(other.abs_tol_), Dot_(other.Dot_),
      num_iter_(other.num_iter_)
{
}

Solver::Solver(Solver&& other) noexcept
{
    swap(*this, other);
}

Solver& Solver::operator=(Solver&& other) noexcept
{
    swap(*this, other);

    return *this;
}

void swap(Solver& lhs, Solver& rhs) noexcept
{
    swap(static_cast<Operator&>(lhs), static_cast<Operator&>(rhs));

    std::swap(lhs.A_, rhs.A_);
    std::swap(lhs.max_iter_, rhs.max_iter_);
    std::swap(lhs.num_iter_, rhs.num_iter_);
    std::swap(lhs.verbose_, rhs.verbose_);
    std::swap(lhs.rel_tol_, rhs.rel_tol_);
    std::swap(lhs.abs_tol_, rhs.abs_tol_);
    std::swap(lhs.Dot_, rhs.Dot_);
}

int Solver::GetNumIterations() const
{
    return num_iter_;
}

void Solver::SetVerbose(bool verbose)
{
    verbose_ = verbose;
}

void Solver::SetMaxIter(int max_iter)
{
    max_iter_ = max_iter;
}

void Solver::SetRelTol(double rel_tol)
{
    rel_tol_ = rel_tol;
}

void Solver::SetAbsTol(double abs_tol)
{
    abs_tol_ = abs_tol;
}

void Solver::SetOperator(const Operator& A)
{
    assert(A.Rows() == A_->Rows());
    assert(A.Cols() == A_->Cols());

    A_ = &A;
}

Vector<double> CG(const Operator& A, const VectorView<double>& b,
                  int max_iter, double rel_tol, double abs_tol, bool verbose)
{
    Vector<double> x(A.Rows());
    Randomize(x);

    CG(A, b, x, max_iter, rel_tol, abs_tol, verbose);

    return x;
}

void CG(const Operator& A, const VectorView<double>& b, VectorView<double> x,
        int max_iter, double rel_tol, double abs_tol, bool verbose)
{
    PCGSolver cg(A, max_iter, rel_tol, abs_tol, verbose);

    cg.Mult(b, x);
}

PCGSolver::PCGSolver(const Operator& A, int max_iter,
                     double rel_tol, double abs_tol, bool verbose,
                     double (*Dot)(const VectorView<double>&, const VectorView<double>&))
    : Solver(A, max_iter, rel_tol, abs_tol, verbose, Dot), M_(nullptr),
      Ap_(A_->Rows()), r_(A_->Rows()), p_(A_->Rows()), z_(A_->Rows())
{
    assert(A_);

    assert(A_->Rows() == A_->Cols());
}

PCGSolver::PCGSolver(const Operator& A, const Operator& M, int max_iter,
                     double rel_tol, double abs_tol, bool verbose,
                     double (*Dot)(const VectorView<double>&, const VectorView<double>&))
    : Solver(A, max_iter, rel_tol, abs_tol, verbose, Dot), M_(&M),
      Ap_(A_->Rows()), r_(A_->Rows()), p_(A_->Rows()), z_(A_->Rows())
{
    assert(A_);
    assert(M_);

    assert(A_->Rows() == A_->Cols());
    assert(A_->Rows() == M_->Cols());
    assert(M_->Rows() == M_->Cols());
}

PCGSolver::PCGSolver(const PCGSolver& other) noexcept
    : Solver(other), M_(other.M_), Ap_(other.Ap_), r_(other.r_), p_(other.p_),
      z_(other.z_)
{
}

PCGSolver::PCGSolver(PCGSolver&& other) noexcept
{
    swap(*this, other);
}

PCGSolver& PCGSolver::operator=(PCGSolver other) noexcept
{
    swap(*this, other);

    return *this;
}

void swap(PCGSolver& lhs, PCGSolver& rhs) noexcept
{
    swap(static_cast<Solver&>(lhs), static_cast<Solver&>(rhs));

    std::swap(lhs.M_, rhs.M_);
    std::swap(lhs.Ap_, rhs.Ap_);
    std::swap(lhs.r_, rhs.r_);
    std::swap(lhs.p_, rhs.p_);
    std::swap(lhs.z_, rhs.z_);
}

void PCGSolver::Mult(const VectorView<double>& b, VectorView<double> x) const
{
    assert(A_);

    assert(x.size() == A_->Rows());
    assert(b.size() == A_->Rows());

    A_->Mult(x, Ap_);
    r_ = b;
    r_ -= Ap_;

    if (M_)
    {
        M_->Mult(r_, z_);
    }
    else
    {
        z_ = r_;
    }

    p_ = z_;

    const double r0 = (*Dot_)(z_, r_);
    //const double r0 = (*Dot_)(r_, r_);

    const double tol_tol = std::max(r0 * rel_tol_ * rel_tol_, abs_tol_ * abs_tol_);

    num_iter_ = 1;

    if ((*Dot_)(z_, r_) < tol_tol)
    //if ((*Dot_)(r_, r_) < tol_tol)
    {
        return;
    }

    do
    {
        A_->Mult(p_, Ap_);

        double pAp = (*Dot_)(p_, Ap_);
        double r_z = (*Dot_)(r_ , z_);
        double alpha = r_z / pAp;

        linalgcpp_verify(pAp > -1e-12, "PCG is not positive definite!");

        x.Add(alpha, p_);

        double denom = r_z;

        r_.Sub(alpha, Ap_);

        if (M_)
        {
            M_->Mult(r_, z_);
        }
        else
        {
            z_ = r_;
        }

        double r_z_next = (*Dot_)(z_, r_);

        if (verbose_)
        {
<<<<<<< HEAD
            printf("PCG %d: %.2e\n", num_iter_, r_z_next / r0);
=======
            printf("PCG %d: reduction: %.2e numer: %.2e, tol2: %.2e\n",
                    num_iter_, numer / r0, numer, tol_tol);
>>>>>>> b89c03f7
        }

        if (r_z_next < tol_tol)
        {
            break;
        }

        double beta = r_z_next / denom;

        p_ *= beta;
        p_ += z_;
    }
    while (++num_iter_ < max_iter_);
}

Vector<double> PCG(const Operator& A, const Operator& M, const VectorView<double>& b,
                   int max_iter, double rel_tol, double abs_tol, bool verbose)
{
    Vector<double> x(A.Rows());
    Randomize(x);

    PCG(A, M, b, x, max_iter, rel_tol, abs_tol, verbose);

    return x;
}

void PCG(const Operator& A, const Operator& M, const VectorView<double>& b, VectorView<double> x,
         int max_iter, double rel_tol, double abs_tol, bool verbose)
{
    PCGSolver pcg(A, M, max_iter, rel_tol, abs_tol, verbose);

    pcg.Mult(b, x);
}

MINRESSolver::MINRESSolver(const Operator& A, int max_iter, double rel_tol, double abs_tol, bool verbose,
                           double (*Dot)(const VectorView<double>&, const VectorView<double>&))
    : Solver(A, max_iter, rel_tol, abs_tol, verbose, Dot),
      w0_(A_->Rows()), w1_(A_->Rows()),
      v0_(A_->Rows()), v1_(A_->Rows()),
      q_(A_->Rows())
{
    assert(A_->Rows() == A_->Cols());
}

MINRESSolver::MINRESSolver(const MINRESSolver& other) noexcept
    : Solver(other), w0_(other.w0_), w1_(other.w1_), v0_(other.v0_),
      v1_(other.v1_), q_(other.q_)
{
}

MINRESSolver::MINRESSolver(MINRESSolver&& other) noexcept
{
    swap(*this, other);
}

MINRESSolver& MINRESSolver::operator=(MINRESSolver other) noexcept
{
    swap(*this, other);

    return *this;
}

void swap(MINRESSolver& lhs, MINRESSolver& rhs) noexcept
{
    swap(static_cast<Solver&>(lhs), static_cast<Solver&>(rhs));

    std::swap(lhs.w0_, rhs.w0_);
    std::swap(lhs.w1_, rhs.w1_);
    std::swap(lhs.v0_, rhs.v0_);
    std::swap(lhs.v1_, rhs.v1_);
    std::swap(lhs.q_, rhs.q_);
}

void MINRESSolver::Mult(const VectorView<double>& b, VectorView<double> x) const
{
    assert(A_);
    assert(x.size() == A_->Rows());
    assert(b.size() == A_->Rows());

    const int size = A_->Cols();

    w0_ = 0.0;
    w1_ = 0.0;
    v0_ = 0.0;

    A_->Mult(x, q_);
    v1_ = b;
    v1_ -= q_;

    double beta = std::sqrt((*Dot_)(v1_, v1_));
    double eta = beta;

    double gamma = 1.0;
    double gamma2 = 1.0;

    double sigma = 0;
    double sigma2 = 0;

    double tol = std::max(beta * rel_tol_ * rel_tol_, abs_tol_ * abs_tol_);

    for (num_iter_ = 1; num_iter_ <= max_iter_; ++num_iter_)
    {
        v1_ /= beta;
        A_->Mult(v1_, q_);

        const double alpha = (*Dot_)(v1_, q_);

        for (int i = 0; i < size; ++i)
        {
            v0_[i] = q_[i] - (beta * v0_[i]) - (alpha * v1_[i]);
        }

        const double delta = gamma2 * alpha - gamma * sigma2 * beta;
        const double rho3 = sigma * beta;
        const double rho2 = sigma2 * alpha + gamma * gamma2 * beta;

        beta = std::sqrt((*Dot_)(v0_, v0_));

        const double rho1 = std::sqrt((delta * delta) + (beta * beta));

        for (int i = 0; i < size; ++i)
        {
            w0_[i] = ((1.0 / rho1) * v1_[i]) - ( (rho3 / rho1)  * w0_[i]) - (( rho2 / rho1) * w1_[i]);
        }

        gamma = gamma2;
        gamma2 = delta / rho1;

        for (int i = 0; i < size; ++i)
        {
            x[i] += gamma2 * eta * w0_[i];
        }

        sigma = sigma2;
        sigma2 = beta / rho1;

        eta = -sigma2 * eta;

        if (verbose_)
        {
            printf("MINRES %d: %.2e\n", num_iter_, eta);
        }

        if (std::fabs(eta) < tol)
        {
            break;
        }

        swap(v0_, v1_);
        swap(w0_, w1_);
    }
}

Vector<double> MINRES(const Operator& A, const VectorView<double>& b,
                      int max_iter, double rel_tol, double abs_tol, bool verbose)
{
    Vector<double> x(A.Rows());
    Randomize(x);

    MINRES(A, b, x, max_iter, rel_tol, abs_tol, verbose);

    return x;
}

void MINRES(const Operator& A, const VectorView<double>& b, VectorView<double> x,
            int max_iter, double rel_tol, double abs_tol, bool verbose)
{
    MINRESSolver minres(A, max_iter, rel_tol, abs_tol, verbose);

    minres.Mult(b, x);
}

PMINRESSolver::PMINRESSolver(const Operator& A, const Operator& M, int max_iter,
                             double rel_tol, double abs_tol, bool verbose,
                             double (*Dot)(const VectorView<double>&, const VectorView<double>&))
    : Solver(A, max_iter, rel_tol, abs_tol, verbose, Dot), M_(&M),
      w0_(A_->Rows()), w1_(A_->Rows()),
      v0_(A_->Rows()), v1_(A_->Rows()),
      u1_(A_->Rows()), q_(A_->Rows())
{
    assert(A_);
    assert(M_);

    assert(A_->Rows() == A_->Cols());
    assert(A_->Rows() == M_->Cols());
    assert(M_->Rows() == M_->Cols());
}

PMINRESSolver::PMINRESSolver(const PMINRESSolver& other) noexcept
    : Solver(other), M_(other.M_), w0_(other.w0_), w1_(other.w1_),
      v0_(other.v0_), v1_(other.v1_), u1_(other.u1_), q_(other.q_)
{
}

PMINRESSolver::PMINRESSolver(PMINRESSolver&& other) noexcept
{
    swap(*this, other);
}

PMINRESSolver& PMINRESSolver::operator=(PMINRESSolver other) noexcept
{
    swap(*this, other);

    return *this;
}

void swap(PMINRESSolver& lhs, PMINRESSolver& rhs) noexcept
{
    swap(static_cast<Solver&>(lhs), static_cast<Solver&>(rhs));

    std::swap(lhs.M_, rhs.M_);
    std::swap(lhs.w0_, rhs.w0_);
    std::swap(lhs.w1_, rhs.w1_);
    std::swap(lhs.v0_, rhs.v0_);
    std::swap(lhs.v1_, rhs.v1_);
    std::swap(lhs.u1_, rhs.u1_);
    std::swap(lhs.q_, rhs.q_);
}

void PMINRESSolver::Mult(const VectorView<double>& b, VectorView<double> x) const
{
    assert(A_);
    assert(M_);

    assert(b.size() == A_->Rows());
    assert(x.size() == A_->Cols());

    const int size = A_->Cols();

    w0_ = 0.0;
    w1_ = 0.0;
    v0_ = 0.0;

    A_->Mult(x, q_);
    v1_ = b;
    v1_ -= q_;

    M_->Mult(v1_, u1_);

    double beta = std::sqrt((*Dot_)(u1_, v1_));
    double eta = beta;

    double gamma = 1.0;
    double gamma2 = 1.0;

    double sigma = 0;
    double sigma2 = 0;

    double tol = std::max(beta * rel_tol_ * rel_tol_, abs_tol_ * abs_tol_);

    for (num_iter_ = 1; num_iter_ <= max_iter_; ++num_iter_)
    {
        v1_ /= beta;
        u1_ /= beta;

        A_->Mult(u1_, q_);

        const double alpha = (*Dot_)(u1_, q_);

        for (int i = 0; i < size; ++i)
        {
            v0_[i] = q_[i] - (beta * v0_[i]) - (alpha * v1_[i]);
        }

        const double delta = gamma2 * alpha - gamma * sigma2 * beta;
        const double rho3 = sigma * beta;
        const double rho2 = sigma2 * alpha + gamma * gamma2 * beta;

        M_->Mult(v0_, q_);
        beta = std::sqrt((*Dot_)(v0_, q_));

        const double rho1 = std::sqrt((delta * delta) + (beta * beta));

        for (int i = 0; i < size; ++i)
        {
            w0_[i] = ((1.0 / rho1) * u1_[i]) - ( (rho3 / rho1)  * w0_[i]) - (( rho2 / rho1) * w1_[i]);
        }

        gamma = gamma2;
        gamma2 = delta / rho1;

        for (int i = 0; i < size; ++i)
        {
            x[i] += gamma2 * eta * w0_[i];
        }

        sigma = sigma2;
        sigma2 = beta / rho1;

        eta = -sigma2 * eta;

        if (verbose_)
        {
            printf("PMINRES %d: %.2e\n", num_iter_, eta);
        }

        if (std::fabs(eta) < tol)
        {
            break;
        }

        swap(u1_, q_);
        swap(v0_, v1_);
        swap(w0_, w1_);
    }
}

Vector<double> PMINRES(const Operator& A, const Operator& M, const VectorView<double>& b,
                       int max_iter, double rel_tol, double abs_tol, bool verbose)
{
    Vector<double> x(A.Rows());
    Randomize(x);

    PMINRES(A, M, b, x, max_iter, rel_tol, abs_tol, verbose);

    return x;
}

void PMINRES(const Operator& A, const Operator& M, const VectorView<double>& b, VectorView<double> x,
             int max_iter, double rel_tol, double abs_tol, bool verbose)
{
    PMINRESSolver pminres(A, M, max_iter, rel_tol, abs_tol, verbose);

    pminres.Mult(b, x);
}

} //namespace linalgcpp<|MERGE_RESOLUTION|>--- conflicted
+++ resolved
@@ -226,12 +226,8 @@
 
         if (verbose_)
         {
-<<<<<<< HEAD
-            printf("PCG %d: %.2e\n", num_iter_, r_z_next / r0);
-=======
             printf("PCG %d: reduction: %.2e numer: %.2e, tol2: %.2e\n",
                     num_iter_, numer / r0, numer, tol_tol);
->>>>>>> b89c03f7
         }
 
         if (r_z_next < tol_tol)
